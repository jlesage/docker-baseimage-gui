--- conflicted
+++ resolved
@@ -14,6 +14,11 @@
 "
 DEFAULT_SITE_CONF=/var/tmp/nginx/default_site.conf
 DEFAULT_STREAM_CONF=/var/tmp/nginx/default_stream.conf
+
+# If environment Variable PATH_PREFIX is defined, replace it in virtual server configuration.
+if [[ ! -z "${PATH_PREFIX:-}" ]]; then
+	sed-patch "s|/sed_path_prefix|$PATH_PREFIX|g" /etc/nginx/default_site.conf
+fi
 
 # Make sure required directories exist.
 for DIR in $NGINX_DIRS; do
@@ -58,19 +63,9 @@
     fi
 fi
 
-<<<<<<< HEAD
 # Make sure required directories are properly owned.
 for DIR in $NGINX_DIRS; do
     chown $USER_ID:$GROUP_ID "$DIR"
 done
-=======
-# If environment Variable PATH_PREFIX is defined, replace it in virtual server configuration.
-if [[ ! -z "${PATH_PREFIX:-}" ]]; then
-	sed-patch "s|/sed_path_prefix|$PATH_PREFIX|g" /etc/nginx/default_site.conf
-fi
-
-# Make sure required directories exist.
-s6-setuidgid $USER_ID:$GROUP_ID mkdir -p /config/log/nginx
->>>>>>> 511d0e53
 
 # vim:ft=sh:ts=4:sw=4:et:sts=4